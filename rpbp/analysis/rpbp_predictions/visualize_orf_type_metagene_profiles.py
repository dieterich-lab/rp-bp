--- conflicted
+++ resolved
@@ -67,16 +67,6 @@
         return
 
     windows_np = np.array(windows)
-<<<<<<< HEAD
-    
-=======
-
-    if len(windows_np) == 0:
-        msg = "No windows for: {}".format(title)
-        logger.warning(msg)
-        return
-
->>>>>>> f3831d5a
     first_windows = windows_np[:,0]
 
     last_windows = windows_np[:,2] 
@@ -88,11 +78,7 @@
     middle_windows = np.array(middle_windows)
 
     if (len(last_windows) == 0) or (len(middle_windows) == 0):
-<<<<<<< HEAD
-        msg = "No ORFs were long enough to visualize. Skipping."
-=======
         msg = "No long ORFs for: {}".format(title)
->>>>>>> f3831d5a
         logger.warning(msg)
         return
 
@@ -134,17 +120,12 @@
 
     msg = "Extracting profiles"
     logger.debug(msg)
-<<<<<<< HEAD
 
     # we will manually build up the list so we can quit as soon as possible
     df = g[m_strand]
 
     # quickly figure out which profiles have a sum we can use
     orf_nums = np.array(df['orf_num'])
-=======
-    g_profiles = parallel.apply_df_simple(g[m_strand], get_profile, profiles, args.min_profile, progress_bar=True)
-    g_profiles = [g_profile for g_profile in g_profiles if g_profile is not None]
->>>>>>> f3831d5a
 
     # we may have only calculated profiles for a few ORFs (using --num-orfs)
     # so do not keep indices which are too large
