--- conflicted
+++ resolved
@@ -187,7 +187,6 @@
         logger.warning(msg)
 
     # sort the transcriptome bam file
-<<<<<<< HEAD
     #transcriptome_sorted_bam = filenames.get_riboseq_bam(
     #    config['riboseq_data'], args.name, is_transcriptome=True, note=note)
 
@@ -212,33 +211,6 @@
 #    out_files = [transcriptome_sorted_bai]
 #    utils.call_if_not_exists(cmd, out_files, in_files=in_files, 
 #        file_checkers=file_checkers, overwrite=args.overwrite, call=call)
-=======
-    transcriptome_sorted_bam = filenames.get_riboseq_bam(
-        config['riboseq_data'], args.name, is_transcriptome=True, note=note)
-
-    sam_tmp_str = ""
-    if args.tmp is not None:
-        sam_tmp_str = "-T {}".format(args.tmp)
-
-    cmd = "samtools sort {} -@{} -o {} {}".format(transcriptome_bam, args.num_cpus, 
-        transcriptome_sorted_bam, sam_tmp_str)
-    in_files = [transcriptome_bam]
-    out_files = [transcriptome_sorted_bam]
-    file_checkers = {
-        transcriptome_sorted_bam: bam_utils.check_bam_file
-    }
-    utils.call_if_not_exists(cmd, out_files, in_files=in_files, 
-        file_checkers=file_checkers, overwrite=args.overwrite, call=call)
-
-    # Creating bam index file for transcriptome alignments
-    transcriptome_sorted_bai = transcriptome_sorted_bam + ".bai"
-    cmd = "samtools index -b {} {}".format(transcriptome_sorted_bam, transcriptome_sorted_bai)
-    in_files = [transcriptome_sorted_bam]
-    out_files = [transcriptome_sorted_bai]
-    utils.call_if_not_exists(cmd, out_files, in_files=in_files, 
-        file_checkers=file_checkers, overwrite=args.overwrite, call=call)
->>>>>>> 6c6970ff
-
     
     # remove multimapping reads from the genome file
     tmp_str = ""
