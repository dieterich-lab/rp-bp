from setuptools import setup

def readme():
    with open('README.rst') as f:
        return f.read()

setup(name='rpbp',
        version='0.1',
        description="This package contains scripts for analyzing ribosome profiling data.",
        long_description=readme(),
        keywords="ribosome profiling bayesian inference markov chain monte carlo translation",
        url="",
        author="Brandon Malone",
        author_email="bmmalone@gmail.com",
        license='MIT',
        packages=['rpbp'],
        install_requires = [
            'cython',
            'numpy',
            'scipy',
            'pandas',
            'joblib',
            'docopt',
            'tqdm',
            'pysam',
            'pyfasta',
            'pystan',
            'misc[bio]'
        ],
        extras_require = {
            'analysis': ['matplotlib', 'matplotlib_venn', 'crimson>=0.1.1']
        },
        include_package_data=True,
        test_suite='nose.collector',
        tests_require=['nose'],
        entry_points = {
            'console_scripts': [
                                'extract-orfs=rpbp.reference_preprocessing.extract_orfs:main',
                                'prepare-genome=rpbp.reference_preprocessing.prepare_genome:main',
                                'create-filtered-genome-profile=rpbp.genome_profile_construction.create_filtered_genome_profile:main',
                                'create-base-genome-profile=rpbp.genome_profile_construction.create_base_genome_profile:main',
                                'remove-multimapping-reads=rpbp.genome_profile_construction.remove_multimapping_reads:main',
                                'extract-metagene-profiles=rpbp.genome_profile_construction.extract_metagene_profiles:main',
                                'estimate-metagene-profile-bayes-factors=rpbp.genome_profile_construction.estimate_metagene_profile_bayes_factors:main',
                                'select-periodic-offsets=rpbp.genome_profile_construction.select_periodic_offsets:main',
                                'predict-translated-orfs=rpbp.translation_prediction.predict_translated_orfs:main',
                                'extract-orf-profiles=rpbp.translation_prediction.extract_orf_profiles:main',
                                'estimate-orf-bayes-factors=rpbp.translation_prediction.estimate_orf_bayes_factors:main',
                                'select-final-prediction-set=rpbp.translation_prediction.select_final_prediction_set:main',
                                'run-rpbp-pipeline=rpbp.run_rpbp_pipeline:main',
                                'process-all-samples=rpbp.process_all_samples:main',
                                'visualize-metagene-profile=rpbp.analysis.profile_construction.visualize_metagene_profile:main [analysis]',
                                'visualize-metagene-profile-bayes-factor=rpbp.analysis.profile_construction.visualize_metagene_profile_bayes_factor:main [analysis]',
                                'create-preprocessing-report=rpbp.analysis.profile_construction.create_preprocessing_report:main [analysis]',
                                'get-all-read-filtering-counts=rpbp.analysis.profile_construction.get_all_read_filtering_counts:main [analysis]',
                                'visualize-read-filtering-counts=rpbp.analysis.profile_construction.visualize_read_filtering_counts:main [analysis]',
<<<<<<< HEAD
                                'get-orf-peptide-matches=rpbp.analysis.proteomics.get_orf_peptide_matches:main [analysis]'
=======
                                'get-orf-peptide-matches=rpbp.analysis.get_orf_peptide_matches:main [analysis]',
                                'extract-orf-types=rpbp.analysis.extract_orf_types:main [analysis]'
>>>>>>> 3ad631f1
                               ]
        },
        zip_safe=False
        )<|MERGE_RESOLUTION|>--- conflicted
+++ resolved
@@ -54,12 +54,8 @@
                                 'create-preprocessing-report=rpbp.analysis.profile_construction.create_preprocessing_report:main [analysis]',
                                 'get-all-read-filtering-counts=rpbp.analysis.profile_construction.get_all_read_filtering_counts:main [analysis]',
                                 'visualize-read-filtering-counts=rpbp.analysis.profile_construction.visualize_read_filtering_counts:main [analysis]',
-<<<<<<< HEAD
                                 'get-orf-peptide-matches=rpbp.analysis.proteomics.get_orf_peptide_matches:main [analysis]'
-=======
-                                'get-orf-peptide-matches=rpbp.analysis.get_orf_peptide_matches:main [analysis]',
                                 'extract-orf-types=rpbp.analysis.extract_orf_types:main [analysis]'
->>>>>>> 3ad631f1
                                ]
         },
         zip_safe=False
