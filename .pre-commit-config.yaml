--- conflicted
+++ resolved
@@ -21,23 +21,15 @@
       - id: nbstripout
 
   - repo: https://github.com/pre-commit/mirrors-prettier
-<<<<<<< HEAD
-    rev: v3.0.0-alpha.6
-=======
-    rev: v3.0.0-alpha.9-for-vscode
->>>>>>> 0fbfb4f5
+    rev: v3.0.3
     hooks:
       - id: prettier
         additional_dependencies:
-          - prettier@2.3.2
+          - prettier@3.0.3
           - "prettier-plugin-toml"
 
   - repo: https://github.com/python-jsonschema/check-jsonschema
-<<<<<<< HEAD
-    rev: 0.22.0
-=======
     rev: 0.23.2
->>>>>>> 0fbfb4f5
     hooks:
       - id: check-github-workflows
       - id: check-readthedocs
