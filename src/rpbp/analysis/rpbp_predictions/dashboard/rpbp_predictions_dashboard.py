--- conflicted
+++ resolved
@@ -1,1012 +1,829 @@
-#! /usr/bin/env python3
-
-import argparse
-import yaml
-import json
-import dash
-import dash_bio
-import flask
-
-from pathlib import Path
-from dash import Dash, html, dcc, Input, Output, State, dash_table, ctx
-
-import numpy as np
-import pandas as pd
-import plotly.express as px
-
-import rpbp.ribo_utils.filenames as filenames
-
-from rpbp.defaults import orf_type_colors, orf_type_labels, orf_type_name_map
-
-# ------------------------------------------------------ Functions ------------------------------------------------------
-
-
-def parse_args():
-    parser = argparse.ArgumentParser(
-        description="""Launch a Dash app to
-                                     visualize ORF predictions from Rp-Bp."""
-    )
-
-    parser.add_argument(
-        "config", type=str, help="Configuration (yaml) file used by Rp-Bp."
-    )
-
-    parser.add_argument("--debug", "-d", action="store_true", help="Enable debug mode")
-    
-    parser.add_argument("--host", type=str, default="localhost", help="Host")
-
-    args = parser.parse_args()
-
-    return args.config, args.debug, args.host
-
-
-def fmt_tooltip(row):
-
-    conditions = row.condition.split("|")
-    bayes_factor_mean = row.bayes_factor_mean.split("|")
-    bayes_factor_var = row.bayes_factor_var.split("|")
-    profile_sum = row.profile_sum.split("|")
-    in_frame = row.in_frame.split("|")
-
-    it = zip(conditions, bayes_factor_mean, bayes_factor_var, profile_sum, in_frame)
-
-    # fmt = []
-    # for cond, bfm, bfv, ps, inf in it:
-    # fmt.append(f"*{cond}*\nBF mean: {bfm}, BF var: {bfv}\n" \
-    # f"P-sites: {ps} ({inf}% in-frame)")
-    # return "\n\n".join(fmt)
-
-    fmt = ["| Condition | BF mean | BF var | P-sites | in-frame |"]
-    fmt.append("| :-------- | :-----: | :----: | :-----: | -------: |")
-    for cond, bfm, bfv, ps, inf in it:
-        fmt.append(f"| {cond} | {bfm} | {bfv} | {ps} | {inf}% |")
-    return "\n".join(fmt)
-
-
-def get_orf_type_counts(condition):
-
-    orf_type_counts = condition.groupby(["orf_type", "strand"]).size()
-    orf_type_counts = orf_type_counts.reset_index(name="count")
-
-    return orf_type_counts
-
-
-def filter_sort_table(filter_query, sort_by):
-
-    filtering_expressions = filter_query.split(" && ")
-    df = display_table
-
-    # first apply filtering
-    for filter_part in filtering_expressions:
-        col_name, operator, filter_value = split_filter_part(filter_part)
-
-        if operator in ("eq", "lt", "le", "gt", "ge"):
-            # these operators match pandas series operator method names
-            df = df.loc[getattr(df[col_name], operator)(filter_value)]
-        elif operator == "contains":
-            df = df.loc[df[col_name].str.contains(filter_value)]
-
-    if len(sort_by):
-        df = df.sort_values(
-            [col["column_id"] for col in sort_by],
-            ascending=[col["direction"] == "asc" for col in sort_by],
-            inplace=False,
-        )
-
-    return df
-
-
-# ------------------------------------------------------ Set-up ------------------------------------------------------
-
-# *** default path to summary data created by `summarize-rpbp-predictions`
-sub_folder = Path("analysis", "rpbp_predictions")
-igv_folder = Path("analysis", "igv")
-
-# *** load configuration
-configf, debug, host = parse_args()
-config = yaml.load(open(configf), Loader=yaml.FullLoader)
-
-project_name = config.get("project_name", "rpbp")
-path_to_data = config["riboseq_data"]
-
-prj_md_text = (
-    f"**Project name:** {project_name}\n\n"
-    f"**Data location:** {path_to_data}\n\n"
-    f"---"
-)
-
-is_unique = not ("keep_riboseq_multimappers" in config)
-config_note = config.get("note", None)
-
-fraction = config.get("smoothing_fraction", None)
-reweighting_iterations = config.get("smoothing_reweighting_iterations", None)
-
-# *** load extended configuration, etc.
-filen = Path(path_to_data, sub_folder, f"{project_name}.summarize_options.json")
-extended_config = json.load(open(filen, "r"))
-
-is_filtered = extended_config["is_filtered"]
-is_filtered_str = "filtered" if is_filtered else "unfiltered"
-no_repl_str = "excluding" if extended_config["no_replicates"] else "including"
-min_samples_str = (
-    f"ORFs were *filtered* to keep only those "
-    f"predicted in at least {extended_config['min_samples']} samples."
-)
-default_str = (
-    "ORFs were *not* filtered based on the number of predictions per sample (default)."
-)
-min_samples_str = min_samples_str if extended_config["min_samples"] > 1 else default_str
-
-results_md_text = (
-    f"Ribo-seq ORFs from *{extended_config['date_time']}*.\n\n"
-    f"Using ORFs from *{is_filtered_str}* predictions, *{no_repl_str}* merged replicates.\n\n"
-    f"{min_samples_str}\n\n"
-    f"The bin width for counting ORF predictions along chromosomes is *{extended_config['circos_bin_width']}b*."
-)
-
-labels_md_text = """
-    **CDS**: Canonical (annotated) coding sequence\n
-    **altCDS**: Alternative CDS (*e.g.* N/C-terminus extension/truncation, alternatively spliced variants, *etc.*)\n
-    **intORF**: Translation event within a CDS (in- or out-of-frame)\n
-    **uORF/uoORF**: Translation event in the 5' untranslated region (UTR) of or partially overlapping an annotated protein-coding gene\n
-    **dORF/doORF**: Translation event in the 3' untranslated region (UTR) of or partially overlapping an annotated protein-coding gene\n
-    **ncORF**: Translation event in an RNA annotated as non-coding (lncRNA, pseudogene, *etc.*)\n
-    **Novel**: Translation event inter- or intragenic (only when Rp-Bp is run with a *de novo* assembly)
-    """
-
-col_rev = {v: k for k, v in orf_type_colors.items()}
-row_col = {}
-for orf_type, labels in orf_type_labels.items():
-    types = [orf_type_name_map[label] for label in labels]
-    for t in types:
-        row_col[t] = col_rev[orf_type]
-
-# *** load/wrangle data
-filen = filenames.get_riboseq_predicted_orfs(
-    config["riboseq_data"],
-    project_name,
-    sub_folder=sub_folder.as_posix(),
-    note=config_note,
-    is_unique=is_unique,
-    fraction=fraction,
-    reweighting_iterations=reweighting_iterations,
-    is_filtered=is_filtered,
-)
-orfs = pd.read_csv(filen, sep="\t", low_memory=False)  # bed_utils
-orfs.columns = orfs.columns.str.replace("#", "")
-orfs["orf_len"] = orfs["orf_len"] / 3
-orfs["profile_sum"] = orfs[["x_1_sum", "x_2_sum", "x_3_sum"]].sum(axis=1)
-orfs["profile_sum"] = orfs["profile_sum"].astype(int)
-orfs["in_frame"] = orfs["x_1_sum"].div(orfs["profile_sum"].values) * 100
-orfs["in_frame"] = orfs["in_frame"].apply(np.round).astype(int)
-orfs["bayes_factor_mean"] = orfs["bayes_factor_mean"].apply(np.round).astype(int)
-orfs["bayes_factor_var"] = orfs["bayes_factor_var"].apply(np.round).astype(int)
-
-# main table - REDEFINE columns!
-TABLE_FIELDS = [
-    "seqname",
-    "id",
-    "orf_len",
-    "orf_type",
-    "biotype",
-    "transcripts",
-    "gene_id",
-    "gene_name",
-    "gene_biotype",
-]
-DISPLAY_FIELDS = [
-    "Chrom",
-    "ORF ID",
-    "ORF length",
-    "Category",
-    "Transcript biotype",
-    "Transcripts",
-    "Gene ID",
-    "Gene name",
-    "Gene biotype",
-]
-
-display_table = orfs.groupby("id", as_index=False)["condition"].agg(
-    {"condition": lambda x: "|".join(x)}
-)
-df = orfs.groupby("id", as_index=False)["bayes_factor_mean"].agg(
-    {"bayes_factor_mean": lambda x: "|".join([str(y) for y in x])}
-)
-display_table = display_table.join(df["bayes_factor_mean"])
-df = orfs.groupby("id", as_index=False)["bayes_factor_var"].agg(
-    {"bayes_factor_var": lambda x: "|".join([str(y) for y in x])}
-)
-display_table = display_table.join(df["bayes_factor_var"])
-df = orfs.groupby("id", as_index=False)["profile_sum"].agg(
-    {"profile_sum": lambda x: "|".join([str(y) for y in x])}
-)
-display_table = display_table.join(df["profile_sum"])
-df = orfs.groupby("id", as_index=False)["in_frame"].agg(
-    {"in_frame": lambda x: "|".join([str(y) for y in x])}
-)
-display_table = display_table.join(df["in_frame"])
-display_table["orf_info"] = display_table.apply(fmt_tooltip, axis=1)
-display_table = pd.merge(display_table, orfs[TABLE_FIELDS], on="id", how="left")
-display_table = display_table[TABLE_FIELDS + ["orf_info"]]
-display_table.drop_duplicates(inplace=True)
-
-# summary table (tab) - show available samples and ORF types
-orf_tab = orfs.groupby("condition").apply(get_orf_type_counts)
-orf_tab.reset_index(inplace=True)
-orf_tab.drop(columns="level_1", inplace=True)
-orf_tab = orf_tab.pivot(
-    index="condition", columns=["orf_type", "strand"], values="count"
-)
-orf_tab.fillna(0, inplace=True)
-# reorder columns
-all_multi = [
-    (orf_type, strand)
-    for orf_type in orf_type_name_map.values()
-    for strand in ["+", "-"]
-]
-all_multi = [c for c in all_multi if c in orf_tab.columns]
-orf_tab = orf_tab[all_multi]
-
-# sunburst - no callback
-sunburst_table = display_table.copy()
-sunburst_table["length"] = "ORF"
-sunburst_table.loc[sunburst_table["orf_len"] < 100, "length"] = "sORF"
-sunburst_table["count"] = 1
-sunburst_col = row_col.copy()
-sunburst_col["(?)"] = "#ededed"
-sunburst_orfs = (
-    px.sunburst(
-        sunburst_table,
-        path=["length", "orf_type", "biotype"],  # transcript biotype
-        values="count",
-        color="orf_type",
-        color_discrete_map=sunburst_col,
-    )
-    .update_traces(hovertemplate="%{label}<br>" + "Count: %{value}")
-    .update_layout(
-        {
-            "margin": dict(t=0, l=0, r=0, b=10),
-            "plot_bgcolor": "rgba(0,0,0,0)",
-            "paper_bgcolor": "rgba(0,0,0,0)",
-        }
-    )
-)
-
-# main table - DISPLAY_FIELDS
-display_table.rename(
-    columns={k: v for k, v in zip(TABLE_FIELDS, DISPLAY_FIELDS)}, inplace=True
-)
-
-style_data_conditional = [
-    {
-        "if": {"filter_query": f'{{Category}} = "{t}"', "column_id": "Category"},
-        "backgroundColor": c,
-        "color": "white",
-    }
-    for t, c in row_col.items()
-]
-
-style_data_conditional.append(
-    {
-        "if": {"column_id": "Transcripts"},
-        "textOverflow": "ellipsis",
-        "overflow": "hidden",
-        "maxWidth": 0,
-    }
-)
-
-style_header_conditional = [
-    {
-        "if": {"column_id": f"{t}_{s}", "header_index": 0},
-        "backgroundColor": c,
-        "color": "white",
-    }
-    for t, c in row_col.items()
-    for s in ["+", "-"]
-]
-
-
-tooltip_header = {
-    "Chrom": "Chromosome",
-    "ORF ID": "Rp-Bp ORF ID: Transcript:Chrom:Start-End:Strand",
-    "ORF length": "ORF length (AA)",
-    "Category": "Rio-seq ORF category (type or label)",
-    "Transcript biotype": "Biotype of host transcript",
-    "Transcripts": "Other compatible transcripts",
-    "Gene ID": "Host gene ID",
-    "Gene name": "Host gene name",
-    "Gene biotype": "Host gene biotype",
-}
-
-PAGE_SIZE = 10
-page_count = np.ceil(len(display_table) / PAGE_SIZE)
-
-# table filtering
-# from https://dash.plotly.com/datatable/callbacks
-operators = [
-    ["ge ", ">="],
-    ["le ", "<="],
-    ["lt ", "<"],
-    ["gt ", ">"],
-    ["eq ", "="],
-    ["contains "],
-]
-
-
-def split_filter_part(filter_part):
-    for operator_type in operators:
-        for operator in operator_type:
-            if operator in filter_part:
-                name_part, value_part = filter_part.split(operator, 1)
-                name = name_part[name_part.find("{") + 1 : name_part.rfind("}")]
-
-                value_part = value_part.strip()
-                v0 = value_part[0]
-                if v0 == value_part[-1] and v0 in ("'", '"', "`"):
-                    value = value_part[1:-1].replace("\\" + v0, v0)
-                else:
-                    try:
-                        value = float(value_part)
-                    except ValueError:
-                        value = value_part
-
-                # word operators need spaces after them in the filter string,
-                # but we don't want these later
-                return name, operator_type[0].strip(), value
-
-    return [None] * 3
-
-
-# data-dependent app components
-option_orf_types = [{"label": x, "value": x} for x in display_table.Category.unique()]
-
-orf_type_default = (
-    "CDS"
-    if any(["CDS" in d["label"] for d in option_orf_types])
-    else option_orf_types[0]["value"]
-)
-
-drop_orf_types = dcc.Dropdown(
-    id="drop_orf_types",
-    clearable=False,
-    searchable=False,
-    options=option_orf_types,
-    value=orf_type_default,
-    style={
-        "margin-top": "4px",
-        "box-shadow": "0px 0px #73a5c8",
-        "border-color": "#73a5c8",
-    },
-)
-
-<<<<<<< HEAD
-# IGV data
-filen = Path(path_to_data, igv_folder, f"{Path(config['fasta']).name}.txt")
-with open(filen, "r") as f:
-    fastaURL = f.read()
-
-filen = Path(path_to_data, igv_folder, f"{Path(config['fasta']).name}.fai.txt")
-with open(filen, "r") as f:
-    indexURL = f.read()
-
-filen = Path(path_to_data, igv_folder, f"{Path(config['gtf']).name}.txt")
-with open(filen, "r") as f:
-    GTF = f.read()
-
-filen = filenames.get_riboseq_predicted_orfs(
-    config["riboseq_data"],
-    project_name,
-    sub_folder=igv_folder.as_posix(),
-    note=config_note,
-    is_unique=is_unique,
-    fraction=fraction,
-    reweighting_iterations=reweighting_iterations,
-    is_filtered=is_filtered,
-)
-filen = filen.replace(".gz", ".txt")
-with open(filen, "r") as f:
-    BED = f.read()
-
-_COMPONENT_ID = "igv-chart"
-# _COMPONENT_ID = 'default-igv'
-
-reference = {
-    "id": "IGV reference",
-    "name": f'config["genome_name"]',
-    "fastaURL": fastaURL,
-    "indexURL": indexURL,
-    "order": 1000000,
-    "tracks": [
-        {
-            "name": "Annotations",
-            "url": GTF,
-            "displayMode": "EXPANDED",
-            "nameField": "gene",
-            "height": 150,
-            "color": "rgb(0,0,0)",
-            "type": "annotation",
-            "format": "gff",
-        },
-        {
-            "name": "ORFs",
-            "url": BED,
-            "displayMode": "EXPANDED",
-            #'nameField': 'gene',
-            "height": 150,
-            "type": "annotation",
-            "format": "bed",
-        },
-    ],
-}
-
-=======
-# TODO: Is there an easier way to get the correct filename. See below.
-# predicted_orf_filename = filenames.get_riboseq_predicted_orfs(
-#         config["riboseq_data"],
-#         project_name,
-#         sub_folder=igv_folder.as_posix(),
-#         note=config_note,
-#         is_unique=is_unique,
-#         fraction=fraction,
-#         reweighting_iterations=reweighting_iterations,
-#         is_filtered=is_filtered
-#     )
-
-_COMPONENT_ID = 'igv-chart'
-#_COMPONENT_ID = 'default-igv'
-    
-reference = {
-    "id": "IGV reference",
-    "name": config["genome_name"],
-    "fastaURL": "data/fasta",
-    "indexURL": "data/fasta/fai",
-    "order": 1000000,
-    "tracks": [
-        {
-            "name": "Annotations",
-            "url": "data/gtf",
-            "displayMode": "EXPANDED",
-            "nameField": "gene",
-            "height": 150,
-            "color": "rgb(0,0,0)",
-            "type": "annotation",
-            "format": "gff",
-        },
-        # How to get the correct filename here
-        #   { 'name': 'ORFs',
-        #     'url': f"/results/analysis/rpbp_predictions/....",
-        #     'displayMode': 'EXPANDED',
-        #     #'nameField': 'gene',
-        #     'height': 150,
-        #     "type": "annotation",
-        #     "format": "bed"
-        #   },
-    ],
-}
-            
->>>>>>> 712f0b46
-# Circos
-filen = Path(
-    path_to_data, sub_folder, f"{config['genome_name']}.circos_graph_data.json"
-)
-circos_graph_data = json.load(open(filen, "r"))
-
-circos_layout_config = {
-    "innerRadius": 150,
-    "outerRadius": 200,
-    "cornerRadius": 4,
-    "labels": {
-        "size": 15,
-        "radialOffset": 200,
-        "color": "#000000",
-    },
-    # "ticks": {
-    # "color": "#000000",
-    # "labelColor": "#000000",
-    # "spacing": 10000000,
-    # "labelSuffix": "Mb",
-    # "labelDenominator": 1000000,
-    # "labelSize": 10,
-    # },
-    "ticks": {"display": False},
-}
-
-
-circos_innerRadius = 1
-circos_outerRadius = 2
-circos_tracks_config = {
-    "innerRadius": circos_innerRadius,
-    "outerRadius": circos_outerRadius,
-    "color": row_col[orf_type_default],
-}  # "tooltipContent": {"name": "all"}
-
-# ------------------------------------------------------ APP ------------------------------------------------------
-
-app = dash.Dash(__name__)
-
-@app.server.route("/data/<configval>", defaults={"suffix": None})
-@app.server.route("/data/<configval>/<suffix>")
-def config_data(configval, suffix):
-    """Serve the file specified for the given key in the configuration.
-    Potentially apply a suffix for derived files like an index.
-    """
-
-    # Extract the filename from configuration
-    filename = config[configval]
-    if suffix:
-        filename = filename + "." + suffix
-
-    return flask.send_file(filename)
-
-
-@app.server.route("/results/<filename>")
-def results_data(filename):
-    """Serve a file from the results directory"""
-    return flask.send_file(Path(config["riboseq_data"], filename))
-
-
-app.layout = html.Div(
-    [
-        html.Div(
-            [
-                html.Img(
-                    src=app.get_asset_url("logo-rpbp.png"),
-                    style={
-                        "position": "relative",
-                        "width": "100%",
-                        "left": "0px",
-                        "top": "15px",
-                    },
-                ),
-                # TODO: short intro, ref to Rp-Bp docs, etc.
-                html.H1(
-                    "Ribo-seq ORF predictions",
-                    style={"color": "rgb(0 0 0)"},
-                ),
-                html.Br(),
-                dcc.Markdown(prj_md_text),
-                dcc.Markdown(results_md_text),
-            ],
-            className="side_bar",
-        ),
-        html.Div(
-            [
-                html.Div(
-                    [
-                        html.Div(
-                            [
-                                html.Div(
-                                    [
-                                        dcc.Tabs(
-                                            [
-                                                dcc.Tab(
-                                                    html.Div(
-                                                        [
-                                                            html.Div(
-                                                                [
-                                                                    html.H2(
-                                                                        """ORF counts"""
-                                                                    ),
-                                                                    # table not interactive
-                                                                    dash_table.DataTable(
-                                                                        id="orf_tab",
-                                                                        columns=[
-                                                                            {
-                                                                                "name": [
-                                                                                    "Category",
-                                                                                    "Strand",
-                                                                                ],
-                                                                                "id": "condition",
-                                                                            }
-                                                                        ]
-                                                                        + [
-                                                                            {
-                                                                                "name": [
-                                                                                    x1,
-                                                                                    x2,
-                                                                                ],
-                                                                                "id": f"{x1}_{x2}",
-                                                                            }
-                                                                            for x1, x2 in orf_tab.columns
-                                                                        ],
-                                                                        data=[
-                                                                            {
-                                                                                **{
-                                                                                    "condition": orf_tab.index[
-                                                                                        n
-                                                                                    ]
-                                                                                },
-                                                                                **{
-                                                                                    f"{x1}_{x2}": y
-                                                                                    for (
-                                                                                        x1,
-                                                                                        x2,
-                                                                                    ), y in data
-                                                                                },
-                                                                            }
-                                                                            for (
-                                                                                n,
-                                                                                data,
-                                                                            ) in [
-                                                                                *enumerate(
-                                                                                    [
-                                                                                        list(
-                                                                                            x.items()
-                                                                                        )
-                                                                                        for x in orf_tab.T.to_dict().values()
-                                                                                    ]
-                                                                                )
-                                                                            ]
-                                                                        ],
-                                                                        merge_duplicate_headers=True,
-                                                                        style_header_conditional=style_header_conditional,
-                                                                        style_data={
-                                                                            "width": "100px",
-                                                                            "maxWidth": "100px",
-                                                                            "minWidth": "100px",
-                                                                        },
-                                                                        style_cell_conditional=[
-                                                                            {
-                                                                                "if": {
-                                                                                    "column_id": "condition"
-                                                                                },
-                                                                                "width": "250px",
-                                                                            },
-                                                                        ],
-                                                                        style_table={
-                                                                            "overflowX": "auto"
-                                                                        },
-                                                                    ),
-                                                                ],
-                                                                style={
-                                                                    "margin": "20px"
-                                                                },
-                                                            ),
-                                                        ],
-                                                        className="column",
-                                                    ),
-                                                    label="Data summary",
-                                                ),
-                                                dcc.Tab(
-                                                    html.Div(
-                                                        [
-                                                            html.Div(
-                                                                [
-                                                                    html.Div(
-                                                                        [
-                                                                            html.Img(
-                                                                                src=app.get_asset_url(
-                                                                                    "schematic.png"
-                                                                                ),
-                                                                                style={
-                                                                                    "width": "90%",
-                                                                                    "position": "relative",
-                                                                                    "margin": "15px",
-                                                                                },
-                                                                            ),
-                                                                        ]
-                                                                    ),
-                                                                ],
-                                                            ),
-                                                            html.Div(
-                                                                [
-                                                                    dcc.Markdown(
-                                                                        labels_md_text
-                                                                    ),
-                                                                ],
-                                                                style={
-                                                                    "width": "60%",
-                                                                    "position": "relative",
-                                                                    "margin": "5px",
-                                                                    "margin-top": "15px",
-                                                                },
-                                                            ),
-                                                        ],
-                                                        className="row",
-                                                    ),
-                                                    label="Terminology and categories of Ribo-seq ORFs",
-                                                ),
-                                            ],
-                                        ),
-                                    ],
-                                    className="box",
-                                ),
-                            ],
-                        ),
-                        html.Div(
-                            [
-                                html.Div(
-                                    [
-                                        html.H2(
-                                            """1. ORF predictions per length, category, and host transcript biotype"""
-                                        ),
-                                        html.Br(),  # ad hoc
-                                        html.Br(),
-                                        dcc.Graph(
-                                            figure=sunburst_orfs,
-                                            style={
-                                                "margin-top": "50px",
-                                                "margin-bottom": "200px",
-                                            },
-                                        ),
-                                        html.Label(
-                                            """Hint: Click on sections to expand. Short ORFs (sORFs), also known
-                                            as small ORFs (smORFs) are Ribo-seq ORFs < 100 amino acids in size. A transcript
-                                            biotype is shown for the assigned host-transcript. Categories of Ribo-seq ORFs
-                                            are assigned based on transcript-exon structure. To resolve seemingly incoherent
-                                            assignments, look at all compatible transcripts in the ORF predictions table below.""",
-                                            style={"font-style": "italic"},
-                                        ),
-                                    ],
-                                    className="box",
-                                    style={"width": "50%"},
-                                ),
-                                html.Div(
-                                    [
-                                        html.H2(
-                                            """2. Distribution of Ribo-seq ORFs along genomic coordinates"""
-                                        ),
-                                        html.Div(
-                                            [
-                                                html.Label(
-                                                    "Select category",
-                                                    style={"margin": "10px"},
-                                                ),
-                                                html.Div(
-                                                    [
-                                                        drop_orf_types,
-                                                    ],
-                                                    style={
-                                                        "width": "25%",
-                                                        "margin-right": "25px",
-                                                    },
-                                                ),
-                                            ],
-                                            className="row",
-                                        ),
-                                        dash_bio.Circos(
-                                            id="circos_fig",
-                                            layout=circos_graph_data["genome"],
-                                            config=circos_layout_config,
-                                            # selectEvent={"0": "hover"},
-                                            tracks=[
-                                                {
-                                                    "data": circos_graph_data[
-                                                        f"histogram_{orf_type_default}"
-                                                    ],
-                                                    "type": "HISTOGRAM",
-                                                    "config": circos_tracks_config,
-                                                }
-                                            ],
-                                        ),
-                                        # html.Div(id="circos_output"),
-                                    ],
-                                    className="box",
-                                    style={"width": "50%"},
-                                ),
-                            ],
-                            className="row",
-                        ),
-                        html.Div(
-                            [
-                                html.Div(
-                                    [
-                                        html.H2("""3. ORF predictions (Table)"""),
-                                        html.Div(
-                                            [
-                                                html.Button(
-                                                    "Download CSV", id="btn_csv"
-                                                ),
-                                                dcc.Download(
-                                                    id="download-dataframe-csv"
-                                                ),
-                                            ]
-                                        ),
-                                        html.Br(),
-                                        # all backend paging/sorting/filtering
-                                        dash_table.DataTable(
-                                            id="main_datatable",
-                                            columns=[
-                                                {"name": i, "id": i}
-                                                for i in DISPLAY_FIELDS
-                                            ],
-                                            page_current=0,
-                                            page_size=PAGE_SIZE,
-                                            page_count=page_count,
-                                            page_action="custom",
-                                            # sorting
-                                            sort_action="custom",
-                                            sort_mode="multi",  # allow multi-column sorting
-                                            sort_by=[],
-                                            # filtering
-                                            filter_action="custom",
-                                            filter_query="",
-                                            tooltip_header=tooltip_header,
-                                            tooltip_delay=0,
-                                            tooltip_duration=None,
-                                            style_header={
-                                                "textDecoration": "underline",
-                                                "textDecorationStyle": "dotted",
-                                            },
-                                            style_data_conditional=style_data_conditional,
-                                            # export_format="csv",
-                                        ),
-                                        dcc.Markdown(
-                                            """**Filtering syntax:** Use *eq (=)*, *le (<=)*, *lt (<)*, *ge (>=)*
-                                            , *gt (>)*, or *contains*, such as `< 100` in the "ORF length" column, or
-                                            `contains C30F8.2.1` in the "Transcripts" column, or `= uORF` in the "Category"
-                                            column, *etc*. The default filtering behavior depends on the data type *e.g.*
-                                            `contains 12652389` in "ORF ID" will not work, but `contains 12652389-12654351`
-                                            will. Check the little *Aa* box to toggle case sensitivity. Filters and sorting
-                                            can be combined, but do not forget to clear the filters, this is not done
-                                            automatically! You can download the full table, or a selection based on filters."""
-                                        ),
-                                        html.Br(),
-                                        html.Label(
-                                            """Hint: Hover over ORF IDs to see in which sample/replicates they were found,
-                                            with evidence from Bayes factors and P-site counts. All transcripts compatible with
-                                            an ORF are listed (Transcripts).""",
-                                            style={"font-style": "italic"},
-                                        ),
-                                    ],
-                                ),
-                            ],
-                            className="box",
-                        ),
-                        html.Div(
-                            [
-                                html.H2("""4. ORF predictions (IGV genome browser)"""),
-                                dash_bio.Igv(id=_COMPONENT_ID, reference=reference),
-                            ],
-                            className="box",
-                        ),
-                        html.Div(
-                            [
-                                html.Div(
-                                    [
-                                        html.P(
-                                            [
-                                                html.A(
-                                                    "Dieterich Lab",
-                                                    href="https://github.com/dieterich-lab/",
-                                                    target="_blank",
-                                                ),
-                                                html.Br(),
-                                                "Etienne Boileau",
-                                            ],
-                                            style={"font-size": "12px"},
-                                        ),
-                                    ],
-                                    style={"width": "60%"},
-                                ),
-                                html.Div(
-                                    [
-                                        html.P(
-                                            [
-                                                "Rp-Bp",
-                                                html.Br(),
-                                                html.A(
-                                                    "Documentation",
-                                                    href="https://rp-bp.readthedocs.io/en/latest/index.html",
-                                                    target="_blank",
-                                                ),
-                                                ", ",
-                                                html.A(
-                                                    "Source code",
-                                                    href="https://github.com/dieterich-lab/rp-bp/",
-                                                    target="_blank",
-                                                ),
-                                                ", ",
-                                                html.A(
-                                                    "Publication",
-                                                    href="https://academic.oup.com/nar/article/45/6/2960/2953491",
-                                                    target="_blank",
-                                                ),
-                                            ],
-                                            style={"font-size": "12px"},
-                                        )
-                                    ],
-                                    style={"width": "37%"},
-                                ),
-                            ],
-                            className="footer",
-                            style={"display": "flex"},
-                        ),
-                    ],
-                    className="main",
-                ),
-            ]
-        ),
-    ]
-)
-
-# ------------------------------------------------------ Callbacks ------------------------------------------------------
-
-
-@app.callback(
-    [Output("main_datatable", "data"), Output("main_datatable", "tooltip_data")],
-    [
-        Input("main_datatable", "page_current"),
-        Input("main_datatable", "page_size"),
-        Input("main_datatable", "sort_by"),
-        Input("main_datatable", "filter_query"),
-    ],
-)
-def update_main_table(page_current, page_size, sort_by, filter_query):
-    def refmt(trx):
-        trxs = trx.split(",")
-        return "\n".join(list(map(" ".join, zip(trxs[::2], trxs[1::2]))))
-
-    df = filter_sort_table(filter_query, sort_by)
-
-    data = df.iloc[page_current * page_size : (page_current + 1) * page_size].to_dict(
-        "records"
-    )
-
-    tooltip_data = [
-        {
-            "ORF ID": {"value": row["orf_info"], "type": "markdown"},
-            "Transcripts": {"value": refmt(row["Transcripts"]), "type": "markdown"},
-        }
-        for row in data
-    ]
-
-    return data, tooltip_data
-
-
-@app.callback(
-    Output("circos_fig", "tracks"),
-    Input("drop_orf_types", "value"),
-    State("circos_fig", "tracks"),
-)
-def hist_orf_type(value, current):
-
-    tracks_config = {
-        "innerRadius": circos_innerRadius,
-        "outerRadius": circos_outerRadius,
-        "color": row_col[value],
-    }
-    current[0].update(
-        data=circos_graph_data[f"histogram_{value}"],
-        type="HISTOGRAM",
-        config=tracks_config,
-    )
-    return current
-
-
-# @app.callback(
-# Output("circos_output", "children"),
-# Input("circos_fig", "eventDatum"),
-# )
-# def update_output(value):
-# if value is not None:
-# return [html.Div("{}: {}".format(v.title(), value[v])) for v in value.keys()]
-# return "Hover over a bar to get more information."
-
-
-@app.callback(
-    Output("download-dataframe-csv", "data"),
-    [
-        Input("btn_csv", "n_clicks"),
-        Input("main_datatable", "sort_by"),
-        Input("main_datatable", "filter_query"),
-    ],
-    # State("main_datatable", "data"),
-    prevent_initial_call=True,
-)
-def func(n_clicks, sort_by, filter_query):  # table_data
-
-    # df = pd.DataFrame.from_dict(table_data)
-    changed_inputs = [x["prop_id"] for x in ctx.triggered]
-    if "btn_csv.n_clicks" in changed_inputs:
-        df = filter_sort_table(filter_query, sort_by)
-        df.drop(columns="orf_info", inplace=True)
-        return dcc.send_data_frame(df.to_csv(index=False), "selected-orfs.csv")
-
-
-def main():
-    app.run(debug=debug, host=host)
-
-
-if __name__ == "__main__":
-    main()
+#! /usr/bin/env python3
+
+import argparse
+import yaml
+import json
+import dash
+import dash_bio
+import flask
+
+from pathlib import Path
+from dash import Dash, html, dcc, Input, Output, State, dash_table, ctx
+
+import numpy as np
+import pandas as pd
+import plotly.express as px
+
+import rpbp.ribo_utils.filenames as filenames
+
+from rpbp.defaults import orf_type_colors, orf_type_labels, orf_type_name_map
+
+# ------------------------------------------------------ Functions ------------------------------------------------------
+
+
+def parse_args():
+    parser = argparse.ArgumentParser(
+        description="""Launch a Dash app to
+                                     visualize ORF predictions from Rp-Bp."""
+    )
+
+    parser.add_argument(
+        "config", type=str, help="Configuration (yaml) file used by Rp-Bp."
+    )
+
+    parser.add_argument("--debug", "-d", action="store_true", help="Enable debug mode")
+    
+    parser.add_argument("--host", type=str, default="localhost", help="Host")
+
+    args = parser.parse_args()
+
+    return args.config, args.debug, args.host
+
+
+def fmt_tooltip(row):
+    
+    conditions = row.condition.split("|")
+    bayes_factor_mean = row.bayes_factor_mean.split("|")
+    bayes_factor_var = row.bayes_factor_var.split("|")
+    profile_sum = row.profile_sum.split("|")
+    in_frame = row.in_frame.split("|")
+    
+    it = zip(conditions,
+       bayes_factor_mean,
+       bayes_factor_var,
+       profile_sum,
+       in_frame
+    )
+    
+    #fmt = []
+    #for cond, bfm, bfv, ps, inf in it:
+        #fmt.append(f"*{cond}*\nBF mean: {bfm}, BF var: {bfv}\n" \
+                   #f"P-sites: {ps} ({inf}% in-frame)")
+    #return "\n\n".join(fmt)
+    
+    fmt = ["| Condition | BF mean | BF var | P-sites | in-frame |"]
+    fmt.append("| :-------- | :-----: | :----: | :-----: | -------: |")
+    for cond, bfm, bfv, ps, inf in it:
+        fmt.append(f"| {cond} | {bfm} | {bfv} | {ps} | {inf}% |")
+    return "\n".join(fmt)
+
+
+def get_orf_type_counts(condition):
+
+    orf_type_counts = condition.groupby(["orf_type", "strand"]).size()
+    orf_type_counts = orf_type_counts.reset_index(name="count")
+
+    return orf_type_counts
+
+
+def filter_sort_table(filter_query, sort_by):
+
+    filtering_expressions = filter_query.split(" && ")
+    df = display_table
+    
+    # first apply filtering
+    for filter_part in filtering_expressions:
+        col_name, operator, filter_value = split_filter_part(filter_part)
+
+        if operator in ("eq", "lt", "le", "gt", "ge"):
+            # these operators match pandas series operator method names
+            df = df.loc[getattr(df[col_name], operator)(filter_value)]
+        elif operator == "contains":
+            df = df.loc[df[col_name].str.contains(filter_value)]
+    
+    if len(sort_by):
+        df = df.sort_values(
+            [col['column_id'] for col in sort_by],
+            ascending=[
+                col['direction'] == 'asc'
+                for col in sort_by
+            ],
+            inplace=False
+        )
+    
+    return df
+
+
+# ------------------------------------------------------ Set-up ------------------------------------------------------
+
+# *** default path to summary data created by `summarize-rpbp-predictions`
+sub_folder = Path("analysis", "rpbp_predictions")
+igv_folder = Path("analysis", "igv")
+
+# *** load configuration
+configf, debug, host = parse_args()
+config = yaml.load(open(configf), Loader=yaml.FullLoader)
+
+project_name = config.get("project_name", "rpbp")
+path_to_data = config["riboseq_data"]
+
+prj_md_text = f"**Project name:** {project_name}\n\n" \
+              f"**Data location:** {path_to_data}\n\n" \
+              f"---"
+
+is_unique = not ("keep_riboseq_multimappers" in config)
+config_note = config.get("note", None)
+
+fraction = config.get("smoothing_fraction", None)
+reweighting_iterations = config.get("smoothing_reweighting_iterations", None)
+
+# *** load extended configuration, etc.
+filen = Path(path_to_data, sub_folder, f"{project_name}.summarize_options.json")
+extended_config = json.load(open(filen, "r"))
+
+is_filtered = extended_config["is_filtered"]
+is_filtered_str = "filtered" if is_filtered else "unfiltered" 
+no_repl_str = "excluding" if extended_config['no_replicates'] else "including"
+min_samples_str = f"ORFs were *filtered* to keep only those " \
+                  f"predicted in at least {extended_config['min_samples']} samples." 
+default_str = "ORFs were *not* filtered based on the number of predictions per sample (default)."
+min_samples_str = min_samples_str if extended_config['min_samples'] > 1 else default_str           
+                        
+results_md_text = f"Ribo-seq ORFs from *{extended_config['date_time']}*.\n\n" \
+                  f"Using ORFs from *{is_filtered_str}* predictions, *{no_repl_str}* merged replicates.\n\n" \
+                  f"{min_samples_str}\n\n" \
+                  f"The bin width for counting ORF predictions along chromosomes is *{extended_config['circos_bin_width']}b*."
+
+labels_md_text = """
+    **CDS**: Canonical (annotated) coding sequence\n
+    **altCDS**: Alternative CDS (*e.g.* N/C-terminus extension/truncation, alternatively spliced variants, *etc.*)\n
+    **intORF**: Translation event within a CDS (in- or out-of-frame)\n
+    **uORF/uoORF**: Translation event in the 5' untranslated region (UTR) of or partially overlapping an annotated protein-coding gene\n
+    **dORF/doORF**: Translation event in the 3' untranslated region (UTR) of or partially overlapping an annotated protein-coding gene\n
+    **ncORF**: Translation event in an RNA annotated as non-coding (lncRNA, pseudogene, *etc.*)\n
+    **Novel**: Translation event inter- or intragenic (only when Rp-Bp is run with a *de novo* assembly)
+    """
+
+col_rev = {v:k for k,v in orf_type_colors.items()}
+row_col = {}
+for orf_type, labels in orf_type_labels.items():
+    types = [orf_type_name_map[label] for label in labels]
+    for t in types:
+        row_col[t] = col_rev[orf_type]
+
+# *** load/wrangle data
+filen = filenames.get_riboseq_predicted_orfs(
+        config["riboseq_data"], 
+        project_name, 
+        sub_folder=sub_folder.as_posix(), 
+        note=config_note,
+        is_unique=is_unique,         
+        fraction=fraction,
+        reweighting_iterations=reweighting_iterations,
+        is_filtered=is_filtered
+    )
+orfs = pd.read_csv(filen, sep="\t", low_memory=False) # bed_utils
+orfs.columns = orfs.columns.str.replace("#", "")
+orfs["orf_len"] = orfs["orf_len"]/3
+orfs["profile_sum"] = orfs[["x_1_sum", "x_2_sum", "x_3_sum"]].sum(axis=1)
+orfs["profile_sum"] = orfs["profile_sum"].astype(int)
+orfs["in_frame"] = orfs["x_1_sum"].div(orfs["profile_sum"].values)*100
+orfs["in_frame"] = orfs["in_frame"].apply(np.round).astype(int)
+orfs["bayes_factor_mean"] = orfs["bayes_factor_mean"].apply(np.round).astype(int)
+orfs["bayes_factor_var"] = orfs["bayes_factor_var"].apply(np.round).astype(int)
+
+# main table - REDEFINE columns!
+TABLE_FIELDS = ["seqname", "id", "orf_len", "orf_type", "biotype", "transcripts", "gene_id", "gene_name", "gene_biotype"]
+DISPLAY_FIELDS = ["Chrom", "ORF ID", "ORF length", "Category", "Transcript biotype", "Transcripts", "Gene ID", "Gene name", "Gene biotype"]
+
+display_table = orfs.groupby("id", as_index=False)["condition"].agg({"condition": lambda x: "|".join(x)})
+df = orfs.groupby("id", as_index=False)["bayes_factor_mean"].agg({"bayes_factor_mean": lambda x: "|".join([str(y) for y in x])})
+display_table = display_table.join(df["bayes_factor_mean"])
+df = orfs.groupby("id", as_index=False)["bayes_factor_var"].agg({"bayes_factor_var": lambda x: "|".join([str(y) for y in x])})
+display_table = display_table.join(df["bayes_factor_var"])
+df = orfs.groupby("id", as_index=False)["profile_sum"].agg({"profile_sum": lambda x: "|".join([str(y) for y in x])})
+display_table = display_table.join(df["profile_sum"])
+df = orfs.groupby("id", as_index=False)["in_frame"].agg({"in_frame": lambda x: "|".join([str(y) for y in x])})
+display_table = display_table.join(df["in_frame"])
+display_table["orf_info"] = display_table.apply(fmt_tooltip, axis=1)
+display_table = pd.merge(display_table, orfs[TABLE_FIELDS], on="id", how="left")
+display_table = display_table[TABLE_FIELDS + ["orf_info"]]
+display_table.drop_duplicates(inplace=True)
+
+# summary table (tab) - show available samples and ORF types
+orf_tab = orfs.groupby("condition").apply(get_orf_type_counts)
+orf_tab.reset_index(inplace=True)
+orf_tab.drop(columns='level_1', inplace=True)
+orf_tab = orf_tab.pivot(index='condition', columns=["orf_type", "strand"], values='count')
+orf_tab.fillna(0, inplace=True)
+# reorder columns
+all_multi = [(orf_type, strand) for orf_type in orf_type_name_map.values() for strand in ["+", "-"]]
+all_multi = [c for c in all_multi if c in orf_tab.columns]
+orf_tab = orf_tab[all_multi]
+
+# sunburst - no callback
+sunburst_table = display_table.copy()
+sunburst_table["length"] = "ORF"
+sunburst_table.loc[sunburst_table["orf_len"]<100, "length"] = "sORF"
+sunburst_table["count"] = 1
+sunburst_col = row_col.copy()
+sunburst_col["(?)"] = "#ededed"
+sunburst_orfs = px.sunburst(
+    sunburst_table,
+    path=["length", "orf_type", "biotype"], # transcript biotype
+    values="count",
+    color="orf_type",
+    color_discrete_map=sunburst_col,
+).update_traces(hovertemplate="%{label}<br>" + "Count: %{value}").update_layout(
+    {
+        "margin": dict(t=0, l=0, r=0, b=10),
+        "plot_bgcolor": "rgba(0,0,0,0)", 
+        "paper_bgcolor": "rgba(0,0,0,0)"
+    }
+)
+    
+# main table - DISPLAY_FIELDS
+display_table.rename(columns={k:v for k,v in zip(TABLE_FIELDS, DISPLAY_FIELDS)},
+                     inplace=True)
+
+style_data_conditional = [ {
+    'if': {
+        'filter_query': f'{{Category}} = "{t}"',
+        'column_id': 'Category'
+    },
+    'backgroundColor': c,
+    'color': 'white'
+} for t, c in row_col.items()]
+    
+style_data_conditional.append({'if': {'column_id': 'Transcripts'}, 
+                               'textOverflow': 'ellipsis', 'overflow': 'hidden', 'maxWidth': 0})
+
+style_header_conditional = [ {
+    'if': {
+        'column_id': f'{t}_{s}', 
+        'header_index': 0
+    },
+    'backgroundColor': c,
+    'color': 'white'
+} for t, c in row_col.items() for s in ["+", "-"]]
+    
+    
+tooltip_header = {
+    "Chrom": "Chromosome", 
+    "ORF ID": "Rp-Bp ORF ID: Transcript:Chrom:Start-End:Strand",
+    "ORF length": "ORF length (AA)", 
+    "Category": "Rio-seq ORF category (type or label)", 
+    "Transcript biotype": "Biotype of host transcript", 
+    "Transcripts": "Other compatible transcripts", 
+    "Gene ID": "Host gene ID", 
+    "Gene name": "Host gene name",
+    "Gene biotype": "Host gene biotype"
+}
+
+PAGE_SIZE = 10
+page_count = np.ceil(len(display_table)/PAGE_SIZE)
+
+# table filtering
+# from https://dash.plotly.com/datatable/callbacks
+operators = [['ge ', '>='],
+             ['le ', '<='],
+             ['lt ', '<'],
+             ['gt ', '>'],
+             ['eq ', '='],
+             ['contains ']]
+
+def split_filter_part(filter_part):
+    for operator_type in operators:
+        for operator in operator_type:
+            if operator in filter_part:
+                name_part, value_part = filter_part.split(operator, 1)
+                name = name_part[name_part.find('{') + 1: name_part.rfind('}')]
+
+                value_part = value_part.strip()
+                v0 = value_part[0]
+                if (v0 == value_part[-1] and v0 in ("'", '"', '`')):
+                    value = value_part[1: -1].replace('\\' + v0, v0)
+                else:
+                    try:
+                        value = float(value_part)
+                    except ValueError:
+                        value = value_part
+
+                # word operators need spaces after them in the filter string,
+                # but we don't want these later
+                return name, operator_type[0].strip(), value
+
+    return [None] * 3
+
+# data-dependent app components
+option_orf_types = [
+    {"label": x, "value": x} for x in display_table.Category.unique()
+]
+
+orf_type_default = "CDS" if any(["CDS" in d["label"] for d in option_orf_types]) else option_orf_types[0]['value']
+
+drop_orf_types = dcc.Dropdown(
+    id="drop_orf_types",
+    clearable=False,
+    searchable=False,
+    options=option_orf_types,
+    value=orf_type_default,
+    style={"margin-top": "4px", "box-shadow": "0px 0px #73a5c8", "border-color": "#73a5c8"},
+)
+
+# TODO: Is there an easier way to get the correct filename. See below.
+# predicted_orf_filename = filenames.get_riboseq_predicted_orfs(
+#         config["riboseq_data"],
+#         project_name,
+#         sub_folder=igv_folder.as_posix(),
+#         note=config_note,
+#         is_unique=is_unique,
+#         fraction=fraction,
+#         reweighting_iterations=reweighting_iterations,
+#         is_filtered=is_filtered
+#     )
+
+_COMPONENT_ID = 'igv-chart'
+#_COMPONENT_ID = 'default-igv'
+    
+reference = {
+    "id": "IGV reference",
+    "name": config["genome_name"],
+    "fastaURL": "data/fasta",
+    "indexURL": "data/fasta/fai",
+    "order": 1000000,
+    "tracks": [
+        {
+            "name": "Annotations",
+            "url": "data/gtf",
+            "displayMode": "EXPANDED",
+            "nameField": "gene",
+            "height": 150,
+            "color": "rgb(0,0,0)",
+            "type": "annotation",
+            "format": "gff",
+        },
+        # How to get the correct filename here
+        #   { 'name': 'ORFs',
+        #     'url': f"/results/analysis/rpbp_predictions/....",
+        #     'displayMode': 'EXPANDED',
+        #     #'nameField': 'gene',
+        #     'height': 150,
+        #     "type": "annotation",
+        #     "format": "bed"
+        #   },
+    ],
+}
+            
+# Circos
+filen = Path(path_to_data, sub_folder, f"{config['genome_name']}.circos_graph_data.json")
+circos_graph_data = json.load(open(filen, "r"))
+
+circos_layout_config = {
+    "innerRadius": 150,
+    "outerRadius": 200,
+    "cornerRadius": 4,
+    "labels": {
+        "size": 15,
+        "radialOffset": 200,
+        "color": "#000000",
+    },
+    #"ticks": {
+        #"color": "#000000",
+        #"labelColor": "#000000",
+        #"spacing": 10000000,
+        #"labelSuffix": "Mb",
+        #"labelDenominator": 1000000,
+        #"labelSize": 10,
+    #},
+    "ticks": {"display": False},
+}
+
+    
+circos_innerRadius = 1
+circos_outerRadius = 2
+circos_tracks_config = {
+    "innerRadius": circos_innerRadius, 
+    "outerRadius": circos_outerRadius, 
+    "color": row_col[orf_type_default]
+} # "tooltipContent": {"name": "all"}
+
+# ------------------------------------------------------ APP ------------------------------------------------------
+
+app = dash.Dash(__name__)
+
+@app.server.route("/data/<configval>", defaults={"suffix": None})
+@app.server.route("/data/<configval>/<suffix>")
+def config_data(configval, suffix):
+    """Serve the file specified for the given key in the configuration.
+    Potentially apply a suffix for derived files like an index.
+    """
+
+    # Extract the filename from configuration
+    filename = config[configval]
+    if suffix:
+        filename = filename + "." + suffix
+
+    return flask.send_file(filename)
+
+
+@app.server.route("/results/<filename>")
+def results_data(filename):
+    """Serve a file from the results directory"""
+    return flask.send_file(Path(config["riboseq_data"], filename))
+
+
+app.layout = html.Div(
+    [
+        html.Div(
+            [   
+                html.Img(
+                    src=app.get_asset_url("logo-rpbp.png"),
+                    style={
+                        "position": "relative",
+                        "width": "100%",
+                        "left": "0px",
+                        "top": "15px",
+                    },
+                ),
+                # TODO: short intro, ref to Rp-Bp docs, etc.
+                html.H1(
+                    "Ribo-seq ORF predictions",
+                    style={"color": "rgb(0 0 0)"},
+                ),
+                html.Br(),
+                dcc.Markdown(prj_md_text),
+                dcc.Markdown(results_md_text),
+            ],
+            className="side_bar",
+        ),
+        html.Div(
+            [
+                html.Div(
+                    [   
+                        
+                        html.Div(
+                            [
+                                html.Div(
+                                    [
+                                        dcc.Tabs(
+                                            [
+                                                dcc.Tab(
+                                                    html.Div(
+                                                        [
+                                                            html.Div(
+                                                                [ 
+                                                                    html.H2("""ORF counts"""),
+                                                                    # table not interactive
+                                                                    dash_table.DataTable(
+                                                                        id="orf_tab",
+                                                                        columns=[{"name": ["Category", "Strand"], "id": "condition"}] + 
+                                                                            [{"name": [x1, x2], "id": f"{x1}_{x2}"} for x1, x2 in orf_tab.columns],
+                                                                        data=[
+                                                                            {
+                                                                                **{"condition": orf_tab.index[n]},
+                                                                                **{f"{x1}_{x2}": y for (x1, x2), y in data},
+                                                                            }
+                                                                                for (n, data) in [
+                                                                                    *enumerate([list(x.items()) for x in orf_tab.T.to_dict().values()])
+                                                                                ]
+                                                                        ],
+                                                                        merge_duplicate_headers=True,
+                                                                        style_header_conditional=style_header_conditional,
+                                                                        style_data={
+                                                                            'width': '100px',
+                                                                            'maxWidth': '100px',
+                                                                            'minWidth': '100px',
+                                                                        },
+                                                                        style_cell_conditional=[
+                                                                            {
+                                                                                'if': {'column_id': 'condition'},
+                                                                                'width': '250px'
+                                                                            },
+                                                                        ],
+                                                                        style_table={
+                                                                            'overflowX': 'auto'
+                                                                        },
+                                                                    ),
+                                                                ],
+                                                                style={"margin": "20px"},
+                                                            ),
+                                                        ],
+                                                        className="column",
+                                                    ),
+                                                    label='Data summary',
+                                                ),
+                                                dcc.Tab(
+                                                    html.Div(
+                                                        [
+                                                            html.Div(
+                                                                [
+                                                                    html.Div(
+                                                                        [
+                                                                            html.Img(
+                                                                                src=app.get_asset_url("schematic.png"),
+                                                                                style={
+                                                                                    "width": "90%",
+                                                                                    "position": "relative",
+                                                                                    "margin": "15px",
+                                                                                },
+                                                                            ),
+                                                                        ]
+                                                                    ),
+                                                                ],
+                                                            ),
+                                                            html.Div(
+                                                                [
+                                                                    dcc.Markdown(labels_md_text),
+                                                                ],
+                                                                style={
+                                                                    "width": "60%",
+                                                                    "position": "relative",
+                                                                    "margin": "5px",
+                                                                    "margin-top": "15px"
+                                                                },
+                                                            ),
+                                                        ],
+                                                        className="row",
+                                                    ),
+                                                    label="Terminology and categories of Ribo-seq ORFs",
+                                                ),
+                                            ],
+                                        ),
+                                    ],
+                                    className="box"
+                                ),  
+                            ],
+                            ),
+                        html.Div(
+                            [
+                                html.Div(
+                                    [
+                                        html.H2("""1. ORF predictions per length, category, and host transcript biotype"""
+                                        ),
+                                        html.Br(), # ad hoc
+                                        html.Br(),
+                                        dcc.Graph(figure=sunburst_orfs,
+                                                  style={"margin-top": "50px",
+                                                         "margin-bottom": "200px"}),
+                                        html.Label("""Hint: Click on sections to expand. Short ORFs (sORFs), also known
+                                            as small ORFs (smORFs) are Ribo-seq ORFs < 100 amino acids in size. A transcript
+                                            biotype is shown for the assigned host-transcript. Categories of Ribo-seq ORFs 
+                                            are assigned based on transcript-exon structure. To resolve seemingly incoherent
+                                            assignments, look at all compatible transcripts in the ORF predictions table below.""",
+                                            style={"font-style": "italic"}
+                                        ),
+                                    ],
+                                    className="box",
+                                    style={"width": "50%"},
+                                ),
+                                html.Div(
+                                    [
+                                        html.H2("""2. Distribution of Ribo-seq ORFs along genomic coordinates"""
+                                        ),
+                                        html.Div(
+                                            [
+                                                html.Label("Select category",
+                                                        style={"margin": "10px"},
+                                                ),
+                                                html.Div(
+                                                    [
+                                                        drop_orf_types,
+                                                    ],
+                                                    style={
+                                                        "width": "25%",
+                                                        "margin-right": "25px"
+                                                    },
+                                                ),
+                                            ],
+                                            className="row",
+                                        ),
+                                        dash_bio.Circos(
+                                            id="circos_fig",
+                                            layout=circos_graph_data["genome"],
+                                            config=circos_layout_config,
+                                            # selectEvent={"0": "hover"},
+                                            tracks=[
+                                                {
+                                                    "data": circos_graph_data[f"histogram_{orf_type_default}"],
+                                                    "type": "HISTOGRAM",
+                                                    "config": circos_tracks_config,
+                                                }
+                                            ],
+                                        ),
+                                        # html.Div(id="circos_output"),
+                                    ],
+                                    className="box",
+                                    style={"width": "50%"},
+                                ),
+                            ],
+                            className="row",
+                        ),
+                        html.Div(
+                            [
+                                html.Div(
+                                    [   
+                                        html.H2("""3. ORF predictions (Table)"""
+                                        ),
+                                        html.Div(
+                                            [
+                                                html.Button("Download CSV", id="btn_csv"),
+                                                dcc.Download(id="download-dataframe-csv"),
+                                            ]
+                                        ),
+                                        html.Br(),
+                                        # all backend paging/sorting/filtering
+                                        dash_table.DataTable(
+                                            id='main_datatable',
+                                            columns=[
+                                                {"name": i, "id": i} for i in DISPLAY_FIELDS
+                                            ],
+                                            page_current=0,
+                                            page_size=PAGE_SIZE,
+                                            page_count=page_count,
+                                            page_action='custom',
+                                            # sorting
+                                            sort_action='custom',
+                                            sort_mode='multi', # allow multi-column sorting
+                                            sort_by=[],
+                                            # filtering
+                                            filter_action='custom',
+                                            filter_query='',
+                                            tooltip_header=tooltip_header,
+                                            tooltip_delay=0,
+                                            tooltip_duration=None,
+                                            style_header={
+                                                'textDecoration': 'underline',
+                                                'textDecorationStyle': 'dotted',
+                                            },
+                                            style_data_conditional=style_data_conditional,
+                                            #export_format="csv",
+                                        ),
+                                        dcc.Markdown("""**Filtering syntax:** Use *eq (=)*, *le (<=)*, *lt (<)*, *ge (>=)*
+                                            , *gt (>)*, or *contains*, such as `< 100` in the "ORF length" column, or 
+                                            `contains C30F8.2.1` in the "Transcripts" column, or `= uORF` in the "Category" 
+                                            column, *etc*. The default filtering behavior depends on the data type *e.g.*
+                                            `contains 12652389` in "ORF ID" will not work, but `contains 12652389-12654351`
+                                            will. Check the little *Aa* box to toggle case sensitivity. Filters and sorting
+                                            can be combined, but do not forget to clear the filters, this is not done 
+                                            automatically! You can download the full table, or a selection based on filters."""
+                                        ),
+                                        html.Br(),
+                                        html.Label("""Hint: Hover over ORF IDs to see in which sample/replicates they were found, 
+                                            with evidence from Bayes factors and P-site counts. All transcripts compatible with
+                                            an ORF are listed (Transcripts).""",
+                                            style={"font-style": "italic"}
+                                        ),
+                                    ],
+                                ),
+                            ],
+                            className="box",
+                        ),
+                        html.Div(
+                            [
+                                html.H2("""4. ORF predictions (IGV genome browser)"""
+                                        ),
+                                dash_bio.Igv(
+                                    id=_COMPONENT_ID,
+                                    reference=reference
+                                ),
+                            ],
+                            className="box"
+                        ),
+                        html.Div(
+                            [
+                                html.Div(
+                                    [
+                                        html.P(
+                                            [
+                                                html.A(
+                                                    "Dieterich Lab",
+                                                    href="https://github.com/dieterich-lab/",
+                                                    target="_blank",
+                                                ),
+                                                html.Br(),
+                                                "Etienne Boileau",
+                                            ],
+                                            style={"font-size": "12px"},
+                                        ),
+                                    ],
+                                    style={"width": "60%"},
+                                ),
+                                html.Div(
+                                    [
+                                        html.P(
+                                            [
+                                                "Rp-Bp",
+                                                html.Br(),
+                                                html.A(
+                                                    "Documentation",
+                                                    href="https://rp-bp.readthedocs.io/en/latest/index.html",
+                                                    target="_blank",
+                                                ),
+                                                ", ",
+                                                html.A(
+                                                    "Source code",
+                                                    href="https://github.com/dieterich-lab/rp-bp/",
+                                                    target="_blank",
+                                                ),
+                                                ", ",
+                                                html.A(
+                                                    "Publication",
+                                                    href="https://academic.oup.com/nar/article/45/6/2960/2953491",
+                                                    target="_blank",
+                                                ),
+                                            ],
+                                            style={"font-size": "12px"},
+                                        )
+                                    ],
+                                    style={"width": "37%"},
+                                ),
+                            ],
+                            className="footer",
+                            style={"display": "flex"},
+                        ),
+                    ],
+                    className="main",
+                ),
+            ]
+        ),
+    ]
+)
+
+# ------------------------------------------------------ Callbacks ------------------------------------------------------
+
+@app.callback(
+[Output('main_datatable', 'data'),
+ Output('main_datatable', 'tooltip_data')],
+[Input('main_datatable', "page_current"),
+Input('main_datatable', "page_size"),
+Input('main_datatable', 'sort_by'),
+Input('main_datatable', 'filter_query')])
+def update_main_table(page_current, page_size, sort_by, filter_query):
+    def refmt(trx):
+        trxs = trx.split(",")
+        return "\n".join(list(map(" ".join, zip(trxs[::2], trxs[1::2]))))
+
+    df = filter_sort_table(filter_query, sort_by)
+
+    data = df.iloc[
+        page_current*page_size:(page_current+ 1)*page_size
+    ].to_dict('records')
+    
+    tooltip_data=[{
+                'ORF ID': {'value': row['orf_info'], 'type': 'markdown'},
+                'Transcripts': {'value': refmt(row['Transcripts']), 'type': 'markdown'},
+                } for row in data
+            ]
+    
+    
+    return data, tooltip_data
+
+
+@app.callback(
+    Output("circos_fig", "tracks"),
+    Input("drop_orf_types", "value"),
+    State("circos_fig", "tracks"),
+)
+def hist_orf_type(value, current):
+    
+    tracks_config = {
+        "innerRadius": circos_innerRadius, 
+        "outerRadius": circos_outerRadius,
+        "color": row_col[value]
+    }
+    current[0].update(
+        data=circos_graph_data[f"histogram_{value}"], 
+        type="HISTOGRAM",
+        config=tracks_config
+    )
+    return current
+
+
+#@app.callback(
+    #Output("circos_output", "children"),
+    #Input("circos_fig", "eventDatum"),
+#)
+#def update_output(value):
+    #if value is not None:
+        #return [html.Div("{}: {}".format(v.title(), value[v])) for v in value.keys()]
+    #return "Hover over a bar to get more information."
+
+
+@app.callback(
+    Output("download-dataframe-csv", "data"),
+    [Input("btn_csv", "n_clicks"),
+     Input('main_datatable', 'sort_by'),
+     Input('main_datatable', 'filter_query')],
+    #State("main_datatable", "data"),
+    prevent_initial_call=True,
+)
+def func(n_clicks, sort_by, filter_query): # table_data
+
+    # df = pd.DataFrame.from_dict(table_data)
+    changed_inputs = [
+        x["prop_id"]
+        for x in ctx.triggered
+    ]
+    if "btn_csv.n_clicks" in changed_inputs:
+        df = filter_sort_table(filter_query, sort_by)
+        df.drop(columns="orf_info", inplace=True)
+        return dcc.send_data_frame(df.to_csv(index=False), "selected-orfs.csv")
+     
+
+def main():
+    app.run(debug=debug, host=host)
+
+
+if __name__ == "__main__":
+    main()